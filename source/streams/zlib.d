--- conflicted
+++ resolved
@@ -213,10 +213,6 @@
 		with(_zStream) {
 			zalloc = null;
 			zfree = null;
-<<<<<<< HEAD
-=======
-			opaque = null;
->>>>>>> b7cca04e
 		}
 		auto res = deflateInit2(&_zStream, level, Z_DEFLATED, windowBits, 8, Z_DEFAULT_STRATEGY);
 		if(res != Z_OK)
@@ -233,10 +229,6 @@
 
 	size_t write(in ubyte[] src) {
 		import std.conv: to;
-<<<<<<< HEAD
-=======
-		import std.stdio: writeln;
->>>>>>> b7cca04e
 
 		if(!_init)
 			throw new ZlibException("Cannot write to a closed stream");
@@ -249,44 +241,29 @@
 			if(res != Z_OK)
 				throw new ZlibException(res);
 			auto length = _buffer.length - _zStream.avail_out;
-<<<<<<< HEAD
 			if(length > 0)
 				base.writeExactly(_buffer[0..length]);
-=======
-			base.writeExactly(_buffer[0..length]);
->>>>>>> b7cca04e
 		} while(_zStream.avail_out == 0);
 		return src.length;
 	}
 
 	void flush() {
 		import std.conv: to;
-<<<<<<< HEAD
 
 		if(!_init)
 			throw new ZlibException("Cannot flush a closed stream");
-=======
-		import std.stdio: writeln;
-
-		if(!_init)
-			throw new ZlibException("Cannot commit to a closed stream");
->>>>>>> b7cca04e
+
 		with(_zStream) {
 			avail_in = 0;
 			next_in = null;
 		}
-<<<<<<< HEAD
 		bool finish = false;
 		while(!finish) {
-=======
-		while(true) {
->>>>>>> b7cca04e
 			_zStream.avail_out = to!uint(_buffer.length);
 			_zStream.next_out = _buffer.ptr;
 			auto res = deflate(&_zStream, Z_FINISH);
 			switch(res) {
 				case Z_OK:
-<<<<<<< HEAD
 					break;
 				case Z_STREAM_END:
 					cleanup();
@@ -298,18 +275,6 @@
 			auto length = _buffer.length - _zStream.avail_out;
 			if(length > 0)
 				base.writeExactly(_buffer[0..length]);
-=======
-					auto length = _buffer.length - _zStream.avail_out;
-					base.writeExactly(_buffer[0..length]);
-					continue;
-				case Z_STREAM_END:
-					cleanup();
-					return;
-				default:
-					throw new ZlibException(res);
-			}
->>>>>>> b7cca04e
-
 		}
 	}
 }
@@ -375,7 +340,6 @@
 		assert("drocks" == zlib.copyToMemory.data);
 	}
 	{
-<<<<<<< HEAD
 		auto str = "Lorem ipsum dolor sit amet, consectetur adipiscing elit.";
 		auto mem = memoryStream();
 		auto zlibOut = zlibOutputStream(mem);
@@ -389,19 +353,5 @@
 		assert(buf[] == str[]);
 		// we should be on the end of the stream
 		assert(mem.position == mem.length);
-=======
-		import streams.data;
-		import std.stdio: writeln;
-
-		auto mem = memoryStream(1024);
-		auto zlibOut = zlibOutputStream(mem, CompressionLevel.Fast);
-		zlibOut.encode(2);
-		zlibOut.encode(10);
-		zlibOut.flush();
-		writeln(mem.data);
-		// this currently does not work for some reason
-		auto zlibIn = zlibInputStream(mem);
-		assert(zlibIn.decode!int == 2);
->>>>>>> b7cca04e
 	}
 }